<!DOCTYPE html>
<html lang="en">
<head>
    <meta charset="UTF-8">
    <meta name="viewport" content="width=device-width, initial-scale=1.0">
    <title>Fabric GPS - Microsoft Fabric Roadmap Tracker</title>
    <script type="text/javascript">
        !(function (cfg){function e(){cfg.onInit&&cfg.onInit(n)}var x,w,D,t,E,n,C=window,O=document,b=C.location,q="script",I="ngestionendpoint",L="disableExceptionTracking",j="ai.device.";"instrumentationKey"[x="toLowerCase"](),w="crossOrigin",D="POST",t="appInsightsSDK",E=cfg.name||"appInsights",(cfg.name||C[t])&&(C[t]=E),n=C[E]||function(g){var f=!1,m=!1,h={initialize:!0,queue:[],sv:"8",version:2,config:g};function v(e,t){var n={},i="Browser";function a(e){e=""+e;return 1===e.length?"0"+e:e}return n[j+"id"]=i[x](),n[j+"type"]=i,n["ai.operation.name"]=b&&b.pathname||"_unknown_",n["ai.internal.sdkVersion"]="javascript:snippet_"+(h.sv||h.version),{time:(i=new Date).getUTCFullYear()+"-"+a(1+i.getUTCMonth())+"-"+a(i.getUTCDate())+"T"+a(i.getUTCHours())+":"+a(i.getUTCMinutes())+":"+a(i.getUTCSeconds())+"."+(i.getUTCMilliseconds()/1e3).toFixed(3).slice(2,5)+"Z",iKey:e,name:"Microsoft.ApplicationInsights."+e.replace(/-/g,"")+"."+t,sampleRate:100,tags:n,data:{baseData:{ver:2}},ver:undefined,seq:"1",aiDataContract:undefined}}var n,i,t,a,y=-1,T=0,S=["js.monitor.azure.com","js.cdn.applicationinsights.io","js.cdn.monitor.azure.com","js0.cdn.applicationinsights.io","js0.cdn.monitor.azure.com","js2.cdn.applicationinsights.io","js2.cdn.monitor.azure.com","az416426.vo.msecnd.net"],o=g.url||cfg.src,r=function(){return s(o,null)};function s(d,t){if((n=navigator)&&(~(n=(n.userAgent||"").toLowerCase()).indexOf("msie")||~n.indexOf("trident/"))&&~d.indexOf("ai.3")&&(d=d.replace(/(\/)(ai\.3\.)([^\d]*)$/,function(e,t,n){return t+"ai.2"+n})),!1!==cfg.cr)for(var e=0;e<S.length;e++)if(0<d.indexOf(S[e])){y=e;break}var n,i=function(e){var a,t,n,i,o,r,s,c,u,l;h.queue=[],m||(0<=y&&T+1<S.length?(a=(y+T+1)%S.length,p(d.replace(/^(.*\/\/)([\w\.]*)(\/.*)$/,function(e,t,n,i){return t+S[a]+i})),T+=1):(f=m=!0,s=d,!0!==cfg.dle&&(c=(t=function(){var e,t={},n=g.connectionString;if(n)for(var i=n.split(";"),a=0;a<i.length;a++){var o=i[a].split("=");2===o.length&&(t[o[0][x]()]=o[1])}return t}()).instrumentationkey||g.instrumentationKey||"",t=(t=(t=t[I])&&"/"===t.slice(-1)?t.slice(0,-1):t)?t+"/v2/track":g.endpointUrl,t=g.userOverrideEndpointUrl||t,(n=[]).push((i="SDK LOAD Failure: Failed to load Application Insights SDK script (See stack for details)",o=s,u=t,(l=(r=v(c,"Exception")).data).baseType="ExceptionData",l.baseData.exceptions=[{typeName:"SDKLoadFailed",message:i.replace(/\./g,"-"),hasFullStack:!1,stack:i+"\nSnippet failed to load ["+o+"] -- Telemetry is disabled\nHelp Link: https://go.microsoft.com/fwlink/?linkid=2128109\nHost: "+(b&&b.pathname||"_unknown_")+"\nEndpoint: "+u,parsedStack:[]}],r)),n.push((l=s,i=t,(u=(o=v(c,"Message")).data).baseType="MessageData",(r=u.baseData).message='AI (Internal): 99 message:"'+("SDK LOAD Failure: Failed to load Application Insights SDK script (See stack for details) ("+l+")").replace(/\"/g,"")+'"',r.properties={endpoint:i},o)),s=n,c=t,JSON&&((u=C.fetch)&&!cfg.useXhr?u(c,{method:D,body:JSON.stringify(s),mode:"cors"}):XMLHttpRequest&&((l=new XMLHttpRequest).open(D,c),l.setRequestHeader("Content-type","application/json"),l.send(JSON.stringify(s)))))))},a=function(e,t){m||setTimeout(function(){!t&&h.core||i()},500),f=!1},p=function(e){var n=O.createElement(q),e=(n.src=e,t&&(n.integrity=t),n.setAttribute("data-ai-name",E),cfg[w]);return!e&&""!==e||"undefined"==n[w]||(n[w]=e),n.onload=a,n.onerror=i,n.onreadystatechange=function(e,t){"loaded"!==n.readyState&&"complete"!==n.readyState||a(0,t)},cfg.ld&&cfg.ld<0?O.getElementsByTagName("head")[0].appendChild(n):setTimeout(function(){O.getElementsByTagName(q)[0].parentNode.appendChild(n)},cfg.ld||0),n};p(d)}cfg.sri&&(n=o.match(/^((http[s]?:\/\/.*\/)\w+(\.\d+){1,5})\.(([\w]+\.){0,2}js)$/))&&6===n.length?(d="".concat(n[1],".integrity.json"),i="@".concat(n[4]),l=window.fetch,t=function(e){if(!e.ext||!e.ext[i]||!e.ext[i].file)throw Error("Error Loading JSON response");var t=e.ext[i].integrity||null;s(o=n[2]+e.ext[i].file,t)},l&&!cfg.useXhr?l(d,{method:"GET",mode:"cors"}).then(function(e){return e.json()["catch"](function(){return{}})}).then(t)["catch"](r):XMLHttpRequest&&((a=new XMLHttpRequest).open("GET",d),a.onreadystatechange=function(){if(a.readyState===XMLHttpRequest.DONE)if(200===a.status)try{t(JSON.parse(a.responseText))}catch(e){r()}else r()},a.send())):o&&r();try{h.cookie=O.cookie}catch(k){}function e(e){for(;e.length;)!function(t){h[t]=function(){var e=arguments;f||h.queue.push(function(){h[t].apply(h,e)})}}(e.pop())}var c,u,l="track",d="TrackPage",p="TrackEvent",l=(e([l+"Event",l+"PageView",l+"Exception",l+"Trace",l+"DependencyData",l+"Metric",l+"PageViewPerformance","start"+d,"stop"+d,"start"+p,"stop"+p,"addTelemetryInitializer","setAuthenticatedUserContext","clearAuthenticatedUserContext","flush"]),h.SeverityLevel={Verbose:0,Information:1,Warning:2,Error:3,Critical:4},(g.extensionConfig||{}).ApplicationInsightsAnalytics||{});return!0!==g[L]&&!0!==l[L]&&(e(["_"+(c="onerror")]),u=C[c],C[c]=function(e,t,n,i,a){var o=u&&u(e,t,n,i,a);return!0!==o&&h["_"+c]({message:e,url:t,lineNumber:n,columnNumber:i,error:a,evt:C.event}),o},g.autoExceptionInstrumented=!0),h}(cfg.cfg),(C[E]=n).queue&&0===n.queue.length?(n.queue.push(e),n.trackPageView({})):e();})({
        src: "https://js.monitor.azure.com/scripts/b/ai.3.gbl.min.js",
        // name: "appInsights", // Global SDK Instance name defaults to "appInsights" when not supplied
        // ld: 0, // Defines the load delay (in ms) before attempting to load the sdk. -1 = block page load and add to head. (default) = 0ms load after timeout,
        // useXhr: 1, // Use XHR instead of fetch to report failures (if available),
        // dle: true, // Prevent the SDK from reporting load failure log
        crossOrigin: "anonymous", // When supplied this will add the provided value as the cross origin attribute on the script tag
        // onInit: null, // Once the application insights instance has loaded and initialized this callback function will be called with 1 argument -- the sdk instance (DON'T ADD anything to the sdk.queue -- As they won't get called)
        // sri: false, // Custom optional value to specify whether fetching the snippet from integrity file and do integrity check
        cfg: { // Application Insights Configuration
            connectionString: "InstrumentationKey=abe0fd34-1a9f-4fac-adef-0a391ab5a425;IngestionEndpoint=https://canadacentral-1.in.applicationinsights.azure.com/;LiveEndpoint=https://canadacentral.livediagnostics.monitor.azure.com/;ApplicationId=63030687-a2e7-4248-8b1a-e4b9f265e1e5"
        }});
    </script>
    <link rel="stylesheet" href="/static/styles.css">
    <link rel="icon" type="image/svg+xml" href="data:image/svg+xml,%3Csvg xmlns='http://www.w3.org/2000/svg' viewBox='0 0 100 100'%3E%3Ctext y='.9em' font-size='90'%3E🗺️%3C/text%3E%3C/svg%3E">
    <style>
        @media (max-width: 768px) {
            /* Mobile navigation */
            header .container > div {
                flex-direction: column !important;
                gap: 1rem;
                align-items: flex-start !important;
            }
            
            header nav {
                width: 100%;
                justify-content: center;
            }
        }
    </style>
</head>
<body>
    <header class="header">
        <div class="container">
            <div style="display: flex; justify-content: space-between; align-items: center;">
                <h1 style="margin: 0; font-size: 1.5rem; color: var(--fabric-neutral-grey-160);">
                    🗺️ Fabric GPS
                </h1>
                <nav style="display: flex; gap: 1rem;">
                    <a href="/" style="color: var(--fabric-brand-60); text-decoration: none; padding: 0.25rem 0.5rem; font-weight: 600;">Home</a>
                    <a href="/endpoints" style="color: var(--fabric-brand-40); text-decoration: none; padding: 0.25rem 0.5rem;">API</a>
                    <a href="/subscribe" style="color: var(--fabric-brand-40); text-decoration: none; padding: 0.25rem 0.5rem;">Subscribe</a>
                </nav>
            </div>
        </div>
    </header>

    <main>
        <section class="hero-section">
            <div class="container">
                <h1 class="hero-title">Microsoft Fabric Roadmap Tracker</h1>
                <p class="hero-subtitle">
                    Stay up-to-date with the latest Microsoft Fabric roadmap updates.
                    Get real-time feeds and explore what's coming next.
                </p>
            </div>
        </section>

        <div class="container">
            <section class="card-grid">
                <div class="card">
                    <h2 class="card-title">📡 RSS Feed</h2>
                    <p class="card-description">
                        Subscribe to our RSS feed to get the latest roadmap updates delivered directly to your feed reader.
                        Perfect for staying informed about new features and release dates.
                    </p>
                    <a href="/rss" class="button button-primary">View RSS Feed</a>
                    <a href="/rss.xml" class="button button-secondary" style="margin-left: 0.5rem;">Download XML</a>
                </div>

                <div class="card">
                    <h2 class="card-title">🔌 JSON API</h2>
                    <p class="card-description">
                        Access structured roadmap data through our REST API. Filter by product, release type, status,
                        or recent changes. Perfect for integrations and custom applications.
                    </p>
                    <a href="/api/releases" class="button button-primary">Explore API</a>
                    <a href="/endpoints" class="button button-secondary" style="margin-left: 0.5rem;">Documentation</a>
                </div>

                <div class="card">
                    <h2 class="card-title">📨 Email Updates</h2>
                    <p class="card-description">
                        Get one concise Monday email summarizing the week’s Microsoft Fabric roadmap changes—focused
                        highlights that prep you for the week without noise or inbox clutter.
                    </p>
                    <a href="/subscribe" class="button button-primary">Subscribe Now</a>
                </div>
            </section>

            <section class="recent-changes-section">
                <h2 class="section-title">Recent Changes</h2>
                <div class="recent-changes-content">
                    <div class="filters-container">
                        <div class="filter-group">
                            <label for="product-filter">Product:</label>
                            <select id="product-filter" class="filter-select">
                                <option value="">All Products</option>
                            </select>
                        </div>
                        <div class="filter-group">
                            <label for="type-filter">Release Type:</label>
                            <select id="type-filter" class="filter-select">
                                <option value="">All Types</option>
                            </select>
                        </div>
                        <div class="filter-group">
                            <label for="status-filter">Status:</label>
                            <select id="status-filter" class="filter-select">
                                <option value="">All Statuses</option>
                            </select>
                        </div>
                        <div class="filter-group">
                            <label for="days-filter">Modified Within:</label>
                            <select id="days-filter" class="filter-select">
                                <option value="">All Time</option>
                                <option value="7">Last 7 days</option>
                                <option value="14">Last 14 days</option>
                                <option value="30">Last 30 days</option>
                            </select>
                        </div>
                        <div class="filter-group">
                            <label for="search-input">Search:</label>
                            <input id="search-input" class="filter-select" type="search" placeholder="Search features, descriptions, products..." />
                        </div>
                        <button id="apply-filters" class="button button-primary">Apply Filters</button>
                        <button id="clear-filters" class="button button-secondary">Clear</button>
                    </div>
                    
                    <div class="loading-indicator" id="loading-indicator" style="display: none;">
                        <div class="spinner"></div>
                        <span>Loading recent changes...</span>
                    </div>
                    
                    <div class="changes-grid" id="changes-grid">
                        <!-- Changes will be populated by JavaScript -->
                    </div>
                    <div id="loading-more-indicator" style="display:none; text-align:center; padding:.75rem 0; font-size:.75rem; opacity:.7;">Loading more…</div>
                    <div style="text-align:center; margin-top:.5rem;">
                        <button id="load-more-btn" class="button button-secondary" style="display:none;">Load More</button>
                    </div>
                     <div id="infinite-scroll-sentinel" style="height:1px;"></div>
                    
                    <div class="no-results" id="no-results" style="display: none;">
                        <p>No changes found matching your filters. Try adjusting your criteria.</p>
                    </div>
                </div>
            </section>

<<<<<<< HEAD
=======
            <section class="features-section">
                <div class="why-build-section">
                    <h2 class="section-title">Why Build Fabric GPS?</h2>
                    <div class="why-build-content">
                        <div class="why-build-story">
                            <p class="story-text">
                                After several people in the span of a week asked for an easier way to track changes across the Microsoft Fabric roadmap,
                                we built Fabric GPS to provide a simple and efficient solution.
                            </p>
                            <p class="story-text">
                                Our goal is to make it easier for everyone to stay informed about the latest developments in the Microsoft Fabric ecosystem.
                            </p>
                        </div>
                        <div class="benefits-grid">
                            <div class="benefit-item">
                                <div class="benefit-icon">🎯</div>
                                <h4>Focused Updates</h4>
                                <p>Get only the roadmap changes that matter to you with smart filtering.</p>
                            </div>
                            <div class="benefit-item">
                                <div class="benefit-icon">⚡</div>
                                <h4>Real-time Data</h4>
                                <p>Stay current with 24-hour refresh cycles and instant notifications.</p>
                            </div>
                            <div class="benefit-item">
                                <div class="benefit-icon">🔧</div>
                                <h4>Developer Friendly</h4>
                                <p>RESTful APIs and RSS feeds for easy integration into your workflow.</p>
                            </div>
                        </div>
                    </div>
                </div>

                <div class="coming-soon-section">
                    <h3 class="coming-soon-title">Coming Soon</h3>
                    <div class="roadmap-items">
                        <div class="roadmap-item">
                            <div class="roadmap-icon">📈</div>
                            <div class="roadmap-content">
                                <h4>Analytics Dashboard</h4>
                                <p>Visualize roadmap trends and track update frequency across different product areas.</p>
                                <span class="roadmap-status">Planned</span>
                            </div>
                        </div>
                        <div class="roadmap-item">
                            <div class="roadmap-icon">🔔</div>
                            <div class="roadmap-content">
                                <h4>Custom Alerts</h4>
                                <p>Set up personalized alerts for specific products, features, or release types.</p>
                                <span class="roadmap-status">Research</span>
                            </div>
                        </div>
                    </div>
                </div>
            </section>
>>>>>>> afb02e7d
        </div>
    </main>

    <footer class="footer">
        <div class="container">
            <p>
                <a href="/endpoints" style="color: var(--fabric-brand-40); text-decoration: none; margin-right: 1rem;">API Documentation</a>
                <a href="/subscribe" style="color: var(--fabric-brand-40); text-decoration: none; margin-right: 1rem;">Email Notifications</a>
                &copy; 2025 Fabric GPS. Data sourced from Microsoft Fabric Roadmap. Updated every hour.
                This page is not affliated with Microsoft and is a personal project to make viewing
                Microsoft Fabric changes easier for everyone.
            </p>
        </div>
    </footer>

    <div id="release-modal" class="modal" aria-hidden="true" role="dialog" aria-modal="true">
        <div class="modal-backdrop" data-modal-close></div>
        <div class="modal-dialog" role="document">
            <button class="modal-close" title="Close" data-modal-close>&times;</button>
            <div id="modal-content" class="modal-content">
                <!-- Filled dynamically -->
            </div>
        </div>
    </div>

    <script>
        class ReleaseModal {
            constructor() {
                this.modal = document.getElementById('release-modal');
                this.content = document.getElementById('modal-content');
                this.bindGlobal();
                this.checkHashOnLoad();
            }
            bindGlobal() {
                document.querySelectorAll('[data-modal-close]').forEach(el => {
                    el.addEventListener('click', () => this.hide());
                });
                document.addEventListener('keydown', (e) => {
                    if (e.key === 'Escape' && this.isOpen()) this.hide();
                });
            }
            isOpen() { return this.modal.getAttribute('aria-hidden') === 'false'; }
            show() { this.modal.setAttribute('aria-hidden', 'false'); document.body.style.overflow='hidden'; }
            hide() { this.modal.setAttribute('aria-hidden', 'true'); document.body.style.overflow=''; this.clearHashIfMatches(); }
            clearHashIfMatches(){ if (location.hash.startsWith('#release/')) { history.replaceState(null,'',location.pathname+location.search); } }
            async openById(id) {
                try {
                    const r = await fetch(`/api/releases?release_item_id=${encodeURIComponent(id)}`);
                    if (!r.ok){ this.renderError(`Item not found (${id})`); return; }
                    const data = await r.json();
                    this.renderItemShell(data); // initial render without history
                    this.show();
                    if(!location.hash.includes(id)) { history.replaceState(null,'',`#release/${id}`); }
                    // Fetch history (non-blocking)
                    this.loadHistory(id);
                } catch(err){ this.renderError('Error loading item'); }
            }
            renderItemShell(item){
                const relDate = item.release_date ? new Date(item.release_date).toLocaleDateString() : 'TBD';
                const lm = item.last_modified ? new Date(item.last_modified).toLocaleDateString() : 'Unknown';
                const typeClass = item.release_type === 'General availability' ? 'success' : 'warn';
                const statusClass = item.release_status === 'Shipped' ? 'success' : 'warn';
                this.content.innerHTML = `
                    <div class="modal-header">
                        <h2 class="modal-title">${this.escape(item.feature_name || 'Unnamed Feature')}</h2>
                        <div class="modal-meta-row">
                            <span class="modal-release-info">Status: ${this.escape(item.release_status || 'Unknown Status')} ${this.escape(item.release_type || 'Unknown Type')} on ${this.escape(relDate)}</span>
                            <span class="modal-last-modified">Last Modified: ${this.escape(lm)}</span>
                        </div>
                    </div>
                    <div class="modal-section">
                        <div class="modal-description">${this.escape(item.feature_description || 'No description provided.')}</div>
                    </div>
                    <div class="modal-section" id="history-section">
                        <h4>Change History</h4>
                        <div class="history-loading" style="font-size:.8rem; opacity:.7;">Loading history...</div>
                        <ol class="history-timeline" style="list-style:none; padding:0; margin: .5rem 0 0 0;"></ol>
                    </div>
                    <div class="modal-actions-row">
                        <span class="modal-action-buttons">
                            <button class="link-copy" data-copy-link>Copy Direct Link</button>
                            <a class="button button-secondary" href="/api/releases?release_item_id=${encodeURIComponent(item.release_item_id)}" target="_blank" rel="noopener">Open API JSON</a>
                        </span>
                        <span class="modal-workload-name">Workload: ${this.escape(item.product_name || 'Unknown Workload')}</span>
                    </div>
                `;
                this.bindCopy(item.release_item_id);
            }
            bindCopy(id){
                const copyBtn = this.content.querySelector('[data-copy-link]');
                if (copyBtn) {
                    copyBtn.addEventListener('click', () => {
                        const link = `${location.origin}${location.pathname}#release/${id}`;
                        navigator.clipboard.writeText(link).then(()=>{
                            const old = copyBtn.textContent; copyBtn.textContent='Link Copied'; setTimeout(()=>copyBtn.textContent=old,1500);
                        });
                    });
                }
            }
            async loadHistory(id){
                try {
                    const r = await fetch(`/api/releases/history/${encodeURIComponent(id)}`);
                    if(!r.ok){ this.renderHistoryError('History unavailable'); return; }
                    const hist = await r.json();
                    this.renderHistory(hist);
                } catch(err){ this.renderHistoryError('History error'); }
            }
            renderHistory(hist){
                const section = this.content.querySelector('#history-section');
                if(!section) return;
                const loading = section.querySelector('.history-loading');
                if (loading) loading.remove();
                const list = section.querySelector('.history-timeline');
                if(!hist || hist.length === 0){
                    list.innerHTML = '<li style="font-size:.8rem; opacity:.7;">No history entries.</li>';
                    return;
                }
                list.innerHTML = hist.map(h => {
                    const lm = h.last_modified ? new Date(h.last_modified).toLocaleDateString() : 'Unknown';
                    const changes = (h.changed_columns && h.changed_columns.length) ? h.changed_columns.map(c=>`<code style="background:var(--fabric-neutral-grey-20); padding:2px 4px; border-radius:3px;">${this.escape(c)}</code>`).join(' ') : '<span style="opacity:.6;">(no column list)</span>';
                    return `<li style="margin: .5rem 0; line-height:1.4;">
                        <div style="font-size:.7rem; letter-spacing:.05em; text-transform:uppercase; color:var(--fabric-neutral-grey-90);">${this.escape(lm)}</div>
                        <div class="history-changes" style="margin-top:2px; font-size:.75rem;">${changes}</div>
                    </li>`;
                }).join('');
            }
            renderHistoryError(msg){
                const section = this.content.querySelector('#history-section');
                if(!section) return;
                const loading = section.querySelector('.history-loading');
                if (loading) loading.textContent = msg;
            }
            escape(t){ const d=document.createElement('div'); d.textContent=t||''; return d.innerHTML; }
            checkHashOnLoad(){ if (location.hash.startsWith('#release/')) { const id = location.hash.split('#release/')[1]; if (id) this.openById(id); } }
        }

        // Extend RecentChanges to open modal on item click
        class RecentChanges {
            constructor() {
                this.filterOptions = {};
                this.currentData = [];
                this.debounceTimer = null;
                this.minSearchLength = 2; // minimum chars to trigger search
                this.page = 1;
                this.pageSize = 15;
                this.pagination = null; // server-provided pagination metadata
                this.loadingMore = false;
                this.allPagesLoaded = false;
                this.observer = null;
                this.hasLoadedOnce = false;
                this.init();
            }

            async init() {
                await this.loadFilterOptions();
                await this.loadRecentChanges({ reset: true });
                this.bindEvents();
                this.setupInfiniteScroll();
            }

            async loadFilterOptions() {
                try {
                    const response = await fetch('/api/filter-options');
                    this.filterOptions = await response.json();
                    this.populateFilterSelects();
                } catch (error) {
                    console.error('Error loading filter options:', error);
                }
            }

            populateFilterSelects() {
                const productSelect = document.getElementById('product-filter');
                const typeSelect = document.getElementById('type-filter');
                const statusSelect = document.getElementById('status-filter');

                // Populate product names
                this.filterOptions.product_names.forEach(product => {
                    const option = document.createElement('option');
                    option.value = product;
                    option.textContent = product;
                    productSelect.appendChild(option);
                });

                // Populate release types
                this.filterOptions.release_types.forEach(type => {
                    const option = document.createElement('option');
                    option.value = type;
                    option.textContent = type;
                    typeSelect.appendChild(option);
                });

                // Populate release statuses
                this.filterOptions.release_statuses.forEach(status => {
                    const option = document.createElement('option');
                    option.value = status;
                    option.textContent = status;
                    statusSelect.appendChild(option);
                });
            }

            async loadRecentChanges(options = {}) {
                const { reset = false } = options;
                const filters = this.getActiveFilters();

                if (reset) {
                    this.page = 1;
                    this.currentData = []; // (DOM remains; we won't hide it unless true initial load)
                    this.allPagesLoaded = false;
                }

                if (this.loadingMore || this.allPagesLoaded) return;

                const isInitialLoad = this.page === 1 && !this.hasLoadedOnce;

                this.loadingMore = true;

                // Decide visual indicator strategy:
                // - First ever load: full loader (center)
                // - Any subsequent load (including filter/search resets): bottom loader only
                if (this.page > 1) {
                    this.toggleBottomLoading(true);
                } else if (isInitialLoad) {
                    this.showLoading(true);        // show main loader only once
                } else {
                    this.toggleBottomLoading(true); // preserve existing cards
                }

                try {
                    const params = new URLSearchParams();
                    if (filters.product_name) params.append('product_name', filters.product_name);
                    if (filters.release_type) params.append('release_type', filters.release_type);
                    if (filters.release_status) params.append('release_status', filters.release_status);
                    if (filters.modified_within_days) params.append('modified_within_days', filters.modified_within_days);
                    if (filters.q && String(filters.q).trim().length >= this.minSearchLength) {
                        params.append('q', String(filters.q).trim());
                    }
                    params.append('page', String(this.page));
                    params.append('page_size', String(this.pageSize));

                    const response = await fetch(`/api/releases?${params.toString()}`);
                    const payload = await response.json();
                    const items = Array.isArray(payload) ? payload : (payload.data || []);
                    items.sort((a, b) => new Date(b.last_modified) - new Date(a.last_modified));

                    if (this.page === 1) {
                        this.currentData = items;
                    } else {
                        this.currentData = this.currentData.concat(items);
                    }

                    this.pagination = payload.pagination || null;

                    if (this.pagination && this.page > this.pagination.total_pages) {
                        this.page = this.pagination.total_pages || 1;
                        this.loadingMore = false;
                        return this.loadRecentChanges({ reset: true });
                    }

                    if (this.pagination && !this.pagination.has_next) {
                        this.allPagesLoaded = true;
                    }

                    this.renderChanges();

                    if (this.pagination && this.pagination.has_next) {
                        this.page += 1;
                    }

                    if (!this.hasLoadedOnce && this.currentData.length > 0) {
                        this.hasLoadedOnce = true;
                    }
                } catch (error) {
                    console.error('Error loading recent changes:', error);
                    if (isInitialLoad) {
                        this.showError();
                    } else {
                        // Non-initial load error: keep old content; optionally flash a toast (not implemented)
                    }
                } finally {
                    if (isInitialLoad) {
                        this.showLoading(false);
                    }
                    this.toggleBottomLoading(false);
                    this.loadingMore = false;
                    this.updateLoadMoreButton();
                }
            }

            renderChanges() {
                const container = document.getElementById('changes-grid');
                const noResults = document.getElementById('no-results');

                if (this.currentData.length === 0) {
                    // Only show "no results" if this was genuinely the first load or a filter returning nothing
                    container.innerHTML = '';
                    noResults.style.display = 'block';
                    return;
                }

                noResults.style.display = 'none';
                container.innerHTML = this.currentData.map(item => this.createChangeItem(item)).join('');
                container.querySelectorAll('.change-item').forEach(card => {
                    card.addEventListener('click', () => {
                        const id = card.getAttribute('data-id');
                        window.__releaseModal.openById(id);
                    });
                });
            }

            createChangeItem(item) {
                const date = new Date(item.last_modified).toLocaleDateString('en-US', {
                    year: 'numeric',
                    month: 'short',
                    day: 'numeric'
                });

                const releaseDate = item.release_date ? new Date(item.release_date).toLocaleDateString('en-US', {
                    year: 'numeric',
                    month: 'short',
                    day: 'numeric'
                }) : 'TBD';

                const releaseTypeClass = item.release_type == 'General availability' ? 'badge-success' : 'badge-warning';
                const releaseStatusClass = item.release_status == 'Shipped' ? 'badge-success' : 'badge-warning';

                return `
                    <div class="change-item" data-id="${this.escapeHtml(item.release_item_id)}" role="button" tabindex="0" aria-label="View details for ${this.escapeHtml(item.feature_name || 'feature')}">
                        <div class="change-header">
                            <h3 class="change-title">${this.escapeHtml(item.feature_name || 'Unnamed Feature')}</h3>
                            <div class="change-badges">
                                <span class="change-badge badge-product">${this.escapeHtml(item.product_name || 'Unknown')}</span>
                                <span class="change-badge ${releaseTypeClass}">${this.escapeHtml(item.release_type || 'Unknown')}</span>
                                <span class="change-badge ${releaseStatusClass}">${this.escapeHtml(item.release_status || 'Unknown')}</span>
                            </div>
                        </div>
                        <div class="change-meta">
                            <span class="change-date">Last Modified: ${date}</span>
                            <span class="release-date">Release Date: ${releaseDate}</span>
                        </div>
                        <p class="change-description">${this.escapeHtml(item.feature_description || 'No description available.')}</p>
                        <div class="change-link-inline" style="margin-top:.5rem; font-size:.75rem; color: var(--fabric-primary);">Click for details ▸</div>
                    </div>`;
            }
            bindEvents() {
                 const applyBtn = document.getElementById('apply-filters');
                 const clearBtn = document.getElementById('clear-filters');
                const loadMoreBtn = document.getElementById('load-more-btn');

                 // Debounced search input handling
                 const searchInput = document.getElementById('search-input');
                 if (searchInput) {
                     searchInput.addEventListener('input', (e) => {
                         this.debounceSearch(); // debounce will trigger reset load when long enough
                     });
                 }

                 applyBtn.addEventListener('click', () => {
                     this.loadRecentChanges({ reset: true });
                 });

                 clearBtn.addEventListener('click', () => {
                     this.clearFilters();
                     this.loadRecentChanges({ reset: true });
                 });

                if (loadMoreBtn) {
                    loadMoreBtn.addEventListener('click', () => {
                        this.loadRecentChanges({ reset: false });
                    });
                }
                 // Allow Enter key to apply filters
                 document.querySelectorAll('.filter-select').forEach(select => {
                     select.addEventListener('keypress', (e) => {
                         if (e.key === 'Enter') {
                             this.loadRecentChanges({ reset: true });
                         }
                     });
                 });
             }

            getActiveFilters() {
                return {
                    product_name: document.getElementById('product-filter').value,
                    release_type: document.getElementById('type-filter').value,
                    release_status: document.getElementById('status-filter').value,
                    modified_within_days: document.getElementById('days-filter').value,
                    q: (document.getElementById('search-input') && document.getElementById('search-input').value) || ''
                };
            }

            clearFilters() {
                document.getElementById('product-filter').value = '';
                document.getElementById('type-filter').value = '';
                document.getElementById('status-filter').value = '';
                document.getElementById('days-filter').value = '';
                const si = document.getElementById('search-input');
                if (si) si.value = '';
                this.page = 1;
                this.allPagesLoaded = false;
                this.currentData = [];
             }
            updateLoadMoreButton() {
                const btn = document.getElementById('load-more-btn');
                if (!btn) return;
                if (this.observer) {
                    // IntersectionObserver active — hide manual button unless all loaded
                    btn.style.display = this.allPagesLoaded ? 'none' : 'none';
                } else {
                    // Fallback mode
                    btn.style.display = this.allPagesLoaded ? 'none' : 'inline-block';
                    btn.disabled = this.loadingMore;
                }
            }
            toggleBottomLoading(show) {
                const el = document.getElementById('loading-more-indicator');
                if (!el) return;
                el.style.display = show ? 'block' : 'none';
            }
            
            showLoading(show) {
                const loader = document.getElementById('loading-indicator');
                const grid = document.getElementById('changes-grid');
                const noResults = document.getElementById('no-results');

                if (show) {
                    loader.style.display = 'flex';
                    // Only hide grid if it has no content yet (true initial load)
                    if (!this.hasLoadedOnce) {
                        grid.style.display = 'none';
                        noResults.style.display = 'none';
                    }
                } else {
                    loader.style.display = 'none';
                    grid.style.display = 'grid';
                }
            }

            showError() {
                const container = document.getElementById('changes-grid');
                const noResults = document.getElementById('no-results');
                
                container.innerHTML = '';
                noResults.innerHTML = '<p>Error loading changes. Please try again later.</p>';
                noResults.style.display = 'block';
            }

            escapeHtml(text) {
                const div = document.createElement('div');
                div.textContent = text;
                return div.innerHTML;
            }

            debounceSearch(delay = 300) {
                if (this.debounceTimer) clearTimeout(this.debounceTimer);
                this.debounceTimer = setTimeout(() => {
                    const filters = this.getActiveFilters();
                    // If search text is too short and non-empty, don't send 'q' param (acts like no-search)
                    if (filters.q && String(filters.q).trim().length > 0 && String(filters.q).trim().length < this.minSearchLength) {
                        // do not search yet
                        return;
                    }
                    this.loadRecentChanges({ reset: true });
                }, delay);
             }

            setupInfiniteScroll() {
                const sentinel = document.getElementById('infinite-scroll-sentinel');
                if (!('IntersectionObserver' in window) || !sentinel) return;
                this.observer = new IntersectionObserver(entries => {
                    for (const entry of entries) {
                        if (entry.isIntersecting) {
                            this.loadRecentChanges({ reset: false });
                        }
                    }
                }, { root: null, rootMargin: '0px 0px 300px 0px', threshold: 0 });
                this.observer.observe(sentinel);
                // Always update button (fallback or not)
                this.updateLoadMoreButton();
            }
            maybePreloadNext() {
                if (this.allPagesLoaded || this.loadingMore) return;
                const sentinel = document.getElementById('infinite-scroll-sentinel');
                if (!sentinel) return;
                const rect = sentinel.getBoundingClientRect();
                if (rect.top < window.innerHeight + 300) {
                    this.loadRecentChanges({ reset: false });
                }
            }
        }
        // Initialize when DOM is loaded
        document.addEventListener('DOMContentLoaded', () => {
            window.__releaseModal = new ReleaseModal();
            new RecentChanges();
        });
    </script>
</body>
</html><|MERGE_RESOLUTION|>--- conflicted
+++ resolved
@@ -154,8 +154,6 @@
                 </div>
             </section>
 
-<<<<<<< HEAD
-=======
             <section class="features-section">
                 <div class="why-build-section">
                     <h2 class="section-title">Why Build Fabric GPS?</h2>
@@ -211,7 +209,6 @@
                     </div>
                 </div>
             </section>
->>>>>>> afb02e7d
         </div>
     </main>
 
