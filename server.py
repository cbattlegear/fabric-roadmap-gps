--- conflicted
+++ resolved
@@ -23,7 +23,6 @@
 from opentelemetry.instrumentation.sqlalchemy import SQLAlchemyInstrumentor
 from opentelemetry.instrumentation.redis import RedisInstrumentor
 
-<<<<<<< HEAD
 # Azure Communication Services for email
 try:
     from azure.communication.email import EmailClient
@@ -33,14 +32,10 @@
     logging.warning("Azure Communication Services not available. Email sending will be disabled.")
 
 from db.db_sqlserver import (
-    make_engine, get_recently_modified_releases, init_db, ReleaseItemModel, get_distinct_values,
+    make_engine, get_recently_modified_releases, init_db, ReleaseItemModel, get_distinct_values, fetch_history_rows,
     EmailSubscriptionModel, EmailVerificationModel, create_email_subscription, 
-    verify_email_subscription, unsubscribe_email
+    verify_email_subscription, unsubscribe_email, fetch_history_rows
 )
-=======
-#FlaskInstrumentor().instrument(enable_commenter=True, commenter_options={})
-from db.db_sqlserver import make_engine, get_recently_modified_releases, init_db, ReleaseItemModel, get_distinct_values, fetch_history_rows
->>>>>>> 4426b785
 
 
 app = Flask(__name__)
@@ -725,7 +720,6 @@
     return resp
 
 
-<<<<<<< HEAD
 @app.route("/api/subscribe", methods=["POST"])
 def api_subscribe():
     """Subscribe to weekly email updates"""
@@ -836,11 +830,116 @@
         return render_template('unsubscribe.html', error="Failed to unsubscribe"), 500
 
 
-if __name__ == "__main__":
-    port = int(os.environ.get("PORT", "8000"))
-    # For local dev; in production, run with gunicorn/uvicorn, etc.
-    app.run(host="0.0.0.0", port=port)
-=======
+@app.route("/api/subscribe", methods=["POST"])
+def api_subscribe():
+    """Subscribe to weekly email updates"""
+    data = request.get_json()
+    if not data or 'email' not in data:
+        return jsonify({"error": "Email is required"}), 400
+    
+    email = data['email'].strip().lower()
+    if not email or '@' not in email:
+        return jsonify({"error": "Valid email is required"}), 400
+    
+    # Optional filters
+    filters = {}
+    if 'products' in data and data['products']:
+        filters['products'] = ','.join(data['products']) if isinstance(data['products'], list) else data['products']
+    if 'types' in data and data['types']:
+        filters['types'] = ','.join(data['types']) if isinstance(data['types'], list) else data['types']
+    if 'statuses' in data and data['statuses']:
+        filters['statuses'] = ','.join(data['statuses']) if isinstance(data['statuses'], list) else data['statuses']
+    
+    try:
+        engine = get_engine()
+        subscription_id, verification_token = create_email_subscription(engine, email, filters)
+        
+        if not verification_token:
+            return jsonify({"message": "Email is already subscribed and verified"}), 200
+        
+        # Send verification email
+        email_sent = send_verification_email(email, verification_token)
+        
+        if email_sent:
+            return jsonify({
+                "message": "Subscription created successfully! Please check your email for a verification link."
+            }), 201
+        else:
+            # Even if email fails, subscription was created - user can try again
+            otelLogger.warning(f"Subscription created for {email} but verification email failed to send")
+            return jsonify({
+                "message": "Subscription created, but there was an issue sending the verification email. Please try again or contact support.",
+                "verification_url": f"/verify-email?token={verification_token}"  # Fallback for testing
+            }), 201
+        
+    except Exception as e:
+        otelLogger.error(f"Error creating subscription: {e}")
+        return jsonify({"error": "Failed to create subscription"}), 500
+
+
+@app.route("/api/verify-email", methods=["GET"])
+def api_verify_email():
+    """Verify email subscription"""
+    token = request.args.get('token')
+    if not token:
+        return jsonify({"error": "Verification token is required"}), 400
+    
+    try:
+        engine = get_engine()
+        success = verify_email_subscription(engine, token)
+        
+        if success:
+            return jsonify({"message": "Email verified successfully! You will now receive weekly updates."}), 200
+        else:
+            return jsonify({"error": "Invalid or expired verification token"}), 400
+            
+    except Exception as e:
+        otelLogger.error(f"Error verifying email: {e}")
+        return jsonify({"error": "Failed to verify email"}), 500
+
+
+@app.route("/verify-email", methods=["GET"])
+def verify_email_page():
+    """HTML page for email verification"""
+    token = request.args.get('token')
+    if not token:
+        return render_template('verify_email.html', error="Missing verification token"), 400
+    
+    try:
+        engine = get_engine()
+        success = verify_email_subscription(engine, token)
+        
+        if success:
+            return render_template('verify_email.html', success=True)
+        else:
+            return render_template('verify_email.html', error="Invalid or expired verification token")
+            
+    except Exception as e:
+        otelLogger.error(f"Error verifying email: {e}")
+        return render_template('verify_email.html', error="Failed to verify email"), 500
+
+
+@app.route("/unsubscribe", methods=["GET"])
+def unsubscribe_page():
+    """HTML page for unsubscribing"""
+    token = request.args.get('token')
+    if not token:
+        return render_template('unsubscribe.html', error="Missing unsubscribe token"), 400
+    
+    try:
+        engine = get_engine()
+        success = unsubscribe_email(engine, token)
+        
+        if success:
+            return render_template('unsubscribe.html', success=True)
+        else:
+            return render_template('unsubscribe.html', error="Invalid unsubscribe token")
+            
+    except Exception as e:
+        otelLogger.error(f"Error unsubscribing: {e}")
+        return render_template('unsubscribe.html', error="Failed to unsubscribe"), 500
+
+
 @app.get("/api/releases/history/<release_item_id>")
 def api_release_history(release_item_id: str):
     """Return change history (ChangedColumns + last_modified) for a single release_item_id using stored procedure.
@@ -898,5 +997,4 @@
     resp.headers['ETag'] = etag
     resp.headers['Cache-Control'] = f"public, max-age={_FRONT_END_TTL}, stale-while-revalidate={_FRONT_END_TTL/2}"
     resp.headers['Last-Modified'] = format_datetime(built_dt)
-    return resp
->>>>>>> 4426b785
+    return resp